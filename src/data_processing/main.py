"""
Main Module for Data Processing

This script performs the following:
  - Loads configuration parameters from the centralized settings.
  - Uses the unified DataHandler instance (configured via config.py) to load and save data.
  - Processes price and news data using the DataProcessor.
  - Generates time horizon combinations via the TimeHorizonManager.
  - Saves the final preprocessed and numeric data for further use.
"""

from datetime import timedelta
import pandas as pd

from src.config import settings
from src.utils.logger import get_logger
from src.data_processing.data_processing import DataProcessor
from src.data_processing.time_horizon_manager import TimeHorizonManager
from src.utils.data_handler import DataHandler  # Import the DataHandler class

logger = get_logger("DataProcessingMain")

def main() -> None:
    """
    Main execution function that orchestrates the data processing pipeline.
    """
    # Log configuration details from settings
    logger.info(f"Configuration: ticker={settings.ticker}, start_date={settings.start_date}, "
                f"end_date={settings.end_date}, storage_mode={settings.storage_mode}")

<<<<<<< HEAD
    # Instantiate DataHandler (instead of using the class directly).
=======
    # Create an instance of DataHandler, so we can call data_handler.get_data(...)
>>>>>>> dded4807
    data_handler = DataHandler(
        bucket=settings.s3_bucket,
        base_data_dir=settings.data_storage_path,
        storage_mode=settings.storage_mode
    )

    ticker = settings.ticker
    date_range = f"{settings.start_date}_to_{settings.end_date}"
    logger.info(f"Processing data for ticker={ticker}, date_range={date_range}")

    # Dummy fetch function; replace with actual data fetching logic.
    def no_op_fetch() -> pd.DataFrame:
        return pd.DataFrame()

<<<<<<< HEAD
    # Retrieve price and news data using DataHandler's get_data method.
    price_df = data_handler(ticker, date_range, "price", no_op_fetch, stage="price")
    news_df = data_handler(ticker, date_range, "news", no_op_fetch, stage="news")
=======
    # Now we can call data_handler.get_data(...) because we defined it in data_handler.py
    price_df = data_handler.get_data(ticker, date_range, "price", no_op_fetch, stage="price")
    news_df = data_handler.get_data(ticker, date_range, "news", no_op_fetch, stage="news")
>>>>>>> dded4807

    logger.info(f"Loaded price_df: shape={price_df.shape}, columns={list(price_df.columns)}")
    logger.info(f"Loaded news_df: shape={news_df.shape}, columns={list(news_df.columns)}")

    if price_df.empty or "DateTime" not in price_df.columns:
        logger.error("'DateTime' column missing or price_df is empty. Check aggregator output.")
        return
    if news_df.empty or "time_published" not in news_df.columns:
        logger.error("'time_published' column missing or news_df is empty. Check aggregator output.")
        return

    processor = DataProcessor(price_df, news_df)
    thm = TimeHorizonManager()
    combos = thm.generate_horizon_combos()
    logger.info(f"Generated {len(combos)} time horizon combinations.")

    # Determine maximum gather minutes from combos
    times = [int(c["gather_td"].total_seconds() // 60) for c in combos]
    max_gather_minutes = max(times) if times else 120

    # Generate a list of time horizons based on the maximum gather minutes
    time_horizons = [
        {"target_name": f"{m}_minutes", "time_horizon": timedelta(minutes=m)}
        for m in range(5, max_gather_minutes + 1, 5)
    ]
    processed_df = processor.process_pipeline(time_horizons)
    #logger.info(f"Final processed DataFrame (raw): shape={processed_df.shape}, columns={list(processed_df.columns)}")
    #logger.info(f"Numeric DataFrame for training: shape={processor.numeric_df.shape}, columns={list(processor.numeric_df.columns)}")

<<<<<<< HEAD
    # Save numeric and preprocessed data.
    data_handler(ticker, date_range, "numeric", lambda: processor.numeric_df, stage="numeric")
    #logger.info("Saved numeric data for training.")

    numeric_filename = data_handler.construct_filename(ticker, "numeric", date_range, "npy")
    data_handler.save_data(processor.numeric_df.values, numeric_filename, data_type="embeddings", stage="numeric")
    #logger.info(f"Numeric embeddings saved to numeric/{numeric_filename}.")

    data_handler(ticker, date_range, "preprocessed", lambda: processed_df, stage="preprocessed")
    #logger.info("Saved final preprocessed data.")
=======
    # Save numeric and preprocessed data
    # We can store them by calling data_handler.get_data(...) or just directly saving:
    numeric_filename = data_handler.construct_filename(ticker, "numeric", date_range, "csv")
    data_handler.save_data(processor.numeric_df, numeric_filename, data_type="csv", stage="numeric")
    logger.info(f"Saved numeric data for training as {numeric_filename}.")

    # For embeddings (if you want them in .npy form):
    numeric_emb_filename = data_handler.construct_filename(ticker, "numeric", date_range, "npy")
    data_handler.save_data(processor.numeric_df.values, numeric_emb_filename, data_type="embeddings", stage="numeric")
    logger.info(f"Numeric embeddings saved to numeric/{numeric_emb_filename}.")

    # Similarly for preprocessed
    preprocessed_filename = data_handler.construct_filename(ticker, "preprocessed", date_range, "csv")
    data_handler.save_data(processed_df, preprocessed_filename, data_type="csv", stage="preprocessed")
    logger.info(f"Final preprocessed data saved to preprocessed/{preprocessed_filename}.")
>>>>>>> dded4807


if __name__ == "__main__":
    main()<|MERGE_RESOLUTION|>--- conflicted
+++ resolved
@@ -28,11 +28,7 @@
     logger.info(f"Configuration: ticker={settings.ticker}, start_date={settings.start_date}, "
                 f"end_date={settings.end_date}, storage_mode={settings.storage_mode}")
 
-<<<<<<< HEAD
-    # Instantiate DataHandler (instead of using the class directly).
-=======
     # Create an instance of DataHandler, so we can call data_handler.get_data(...)
->>>>>>> dded4807
     data_handler = DataHandler(
         bucket=settings.s3_bucket,
         base_data_dir=settings.data_storage_path,
@@ -47,15 +43,9 @@
     def no_op_fetch() -> pd.DataFrame:
         return pd.DataFrame()
 
-<<<<<<< HEAD
-    # Retrieve price and news data using DataHandler's get_data method.
-    price_df = data_handler(ticker, date_range, "price", no_op_fetch, stage="price")
-    news_df = data_handler(ticker, date_range, "news", no_op_fetch, stage="news")
-=======
     # Now we can call data_handler.get_data(...) because we defined it in data_handler.py
     price_df = data_handler.get_data(ticker, date_range, "price", no_op_fetch, stage="price")
     news_df = data_handler.get_data(ticker, date_range, "news", no_op_fetch, stage="news")
->>>>>>> dded4807
 
     logger.info(f"Loaded price_df: shape={price_df.shape}, columns={list(price_df.columns)}")
     logger.info(f"Loaded news_df: shape={news_df.shape}, columns={list(news_df.columns)}")
@@ -85,18 +75,6 @@
     #logger.info(f"Final processed DataFrame (raw): shape={processed_df.shape}, columns={list(processed_df.columns)}")
     #logger.info(f"Numeric DataFrame for training: shape={processor.numeric_df.shape}, columns={list(processor.numeric_df.columns)}")
 
-<<<<<<< HEAD
-    # Save numeric and preprocessed data.
-    data_handler(ticker, date_range, "numeric", lambda: processor.numeric_df, stage="numeric")
-    #logger.info("Saved numeric data for training.")
-
-    numeric_filename = data_handler.construct_filename(ticker, "numeric", date_range, "npy")
-    data_handler.save_data(processor.numeric_df.values, numeric_filename, data_type="embeddings", stage="numeric")
-    #logger.info(f"Numeric embeddings saved to numeric/{numeric_filename}.")
-
-    data_handler(ticker, date_range, "preprocessed", lambda: processed_df, stage="preprocessed")
-    #logger.info("Saved final preprocessed data.")
-=======
     # Save numeric and preprocessed data
     # We can store them by calling data_handler.get_data(...) or just directly saving:
     numeric_filename = data_handler.construct_filename(ticker, "numeric", date_range, "csv")
@@ -112,7 +90,6 @@
     preprocessed_filename = data_handler.construct_filename(ticker, "preprocessed", date_range, "csv")
     data_handler.save_data(processed_df, preprocessed_filename, data_type="csv", stage="preprocessed")
     logger.info(f"Final preprocessed data saved to preprocessed/{preprocessed_filename}.")
->>>>>>> dded4807
 
 
 if __name__ == "__main__":
